--- conflicted
+++ resolved
@@ -56,21 +56,12 @@
     city = fields.Char(string='Kota/Kabupaten')
     province = fields.Char(string='Provinsi')
     order_completion_time = fields.Datetime(string='Waktu Pesanan Selesai')
-<<<<<<< HEAD
     amount_total = fields.Float(string='Estimasi Total Penghasilan', readonly=True, compute='_amount_all')
     
-=======
-
-
->>>>>>> ea024308
     @api.depends('order_line.price_total')
     def _amount_all(self):
         for order in self:
             res = super(SaleOrder, self)._amount_all()
-<<<<<<< HEAD
-=======
-
->>>>>>> ea024308
         return res
 
     
